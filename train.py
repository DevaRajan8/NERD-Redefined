import json
import torch
import torch.nn as nn
import torch.optim as optim
from torch.utils.data import Dataset, DataLoader
from transformers import T5ForConditionalGeneration, T5Tokenizer
import numpy as np
from sklearn.metrics import f1_score, precision_score, recall_score
import re
import random
from typing import List, Dict, Tuple, Any
import os
from tqdm import tqdm
import argparse
<<<<<<< HEAD
#old code
=======
import pickle
>>>>>>> c1b15f3d

class CycleNERDataset(Dataset):
    def __init__(self, sentences: List[str], entity_sequences: List[str], tokenizer, max_length=512):
        self.sentences = sentences
        self.entity_sequences = entity_sequences
        self.tokenizer = tokenizer
        self.max_length = max_length
        
    def __len__(self):
        return max(len(self.sentences), len(self.entity_sequences))
    
    def __getitem__(self, idx):
        # Cycle through sentences and entity sequences if lengths differ
        sentence_idx = idx % len(self.sentences)
        entity_idx = idx % len(self.entity_sequences)
        
        sentence = self.sentences[sentence_idx]
        entity_seq = self.entity_sequences[entity_idx]
        
        return {
            'sentence': sentence,
            'entity_sequence': entity_seq
        }

class MaterialsDataProcessor:
    """Process materials science JSON data for CycleNER training"""
    
    def __init__(self):
        # Define material entity types based on your JSON structure
        self.entity_types = {
            'PRECURSOR': 'precursor',
            'TARGET': 'target', 
            'SOLVENT': 'solvent',
            'TEMPERATURE': 'temperature',
            'TIME': 'time',
            'OPERATION': 'operation',
            'QUANTITY': 'quantity'
        }
    
    def extract_entities_from_json(self, data: Dict) -> Tuple[str, List[Tuple[str, str]]]:
        """Extract entities from a single JSON record"""
        paragraph = data.get('paragraph_string', '')
        entities = []
        
        # Extract precursors
        for precursor in data.get('precursors', []) or []:
            material_name = precursor.get('material_string', '').strip()
            if material_name and material_name in paragraph:
                entities.append((material_name, 'PRECURSOR'))
        
        # Extract target materials
        target = data.get('target', {}) or {}
        if target:
            target_name = target.get('material_string', '').strip()
            if target_name and target_name in paragraph:
                entities.append((target_name, 'TARGET'))
        
        # Extract solvents
        for solvent in data.get('solvents_string', []) or []:
            if solvent and solvent in paragraph:
                entities.append((solvent, 'SOLVENT'))
        
        # Extract operations
        for operation in data.get('operations', []) or []:
            if not operation:
                continue
            op_string = operation.get('string', '').strip()
            if op_string and op_string in paragraph:
                entities.append((op_string, 'OPERATION'))
                
                # Extract temperature and time from conditions
                conditions = operation.get('conditions', {}) or {}
                if conditions.get('temperature'):
                    temp_info = conditions['temperature']
                    if isinstance(temp_info, dict) and 'values' in temp_info and temp_info['values']:
                        temp_val = f"{temp_info['values'][0]} {temp_info.get('units', '°C')}"
                        entities.append((temp_val, 'TEMPERATURE'))
                
                if conditions.get('time') :
                    time_info = conditions['time']
                    if isinstance(time_info, dict) and 'values' in time_info and time_info['values']:
                        time_val = f"{time_info['values'][0]} {time_info.get('units', 'h')}"
                        entities.append((time_val, 'TIME'))
        
        # Extract quantities
        for quantity in data.get('quantities', []) or []:
            if not quantity:
                continue
            material = quantity.get('material', '')
            if material and material in paragraph:
                entities.append((material, 'QUANTITY'))
        
        # Remove duplicates while preserving order
        seen = set()
        unique_entities = []
        for entity, etype in entities:
            key = (entity, etype)
            if key not in seen:
                seen.add(key)
                unique_entities.append((entity, etype))
        
        return paragraph, unique_entities
    
    def create_entity_sequence(self, entities: List[Tuple[str, str]]) -> str:
        """Convert list of entities to CycleNER format: entity <sep> type <sep> entity <sep> type"""
        if not entities:
            return ""
        
        sequence_parts = []
        for entity, entity_type in entities:
            sequence_parts.extend([entity.strip(), entity_type])
        
        return " <sep> ".join(sequence_parts)
    
    def process_json_data(self, json_data: List[Dict]) -> Tuple[List[str], List[str]]:
        """Process entire JSON dataset"""
        sentences = []
        entity_sequences = []
        
        for record in json_data:
            paragraph, entities = self.extract_entities_from_json(record)
            if paragraph.strip() and entities:  # Only include if we have both text and entities
                sentences.append(paragraph.strip())
                entity_seq = self.create_entity_sequence(entities)
                entity_sequences.append(entity_seq)
        
        return sentences, entity_sequences
    
    def create_synthetic_entity_sequences(self, entities_list: List[List[Tuple[str, str]]], 
                                        num_synthetic: int = 1000) -> List[str]:
        """Create synthetic entity sequences by combining entities"""
        synthetic_sequences = []
        all_entities_by_type = {}
        
        # Group entities by type
        for entities in entities_list:
            for entity, etype in entities:
                if etype not in all_entities_by_type:
                    all_entities_by_type[etype] = []
                all_entities_by_type[etype].append(entity)
        
        # Remove duplicates
        for etype in all_entities_by_type:
            all_entities_by_type[etype] = list(set(all_entities_by_type[etype]))
        
        # Create synthetic sequences
        for _ in range(num_synthetic):
            # Random sequence length (1-4 entities)
            seq_length = random.randint(1, min(4, len(all_entities_by_type)))
            
            # Select random entity types
            selected_types = random.sample(list(all_entities_by_type.keys()), seq_length)
            
            synthetic_entities = []
            for etype in selected_types:
                if all_entities_by_type[etype]:
                    entity = random.choice(all_entities_by_type[etype])
                    synthetic_entities.append((entity, etype))
            
            if synthetic_entities:
                synthetic_seq = self.create_entity_sequence(synthetic_entities)
                synthetic_sequences.append(synthetic_seq)
        
        return synthetic_sequences

class CycleNER:
    def __init__(self, model_name="t5-small", device=None):
        if device is None:
            device = "cuda" if torch.cuda.is_available() else "cpu"
        print(f"Using device: {device}")
        self.device = device
        self.tokenizer = T5Tokenizer.from_pretrained(model_name)
        
        # Add special tokens
        special_tokens = {"additional_special_tokens": ["<sep>"]}
        self.tokenizer.add_special_tokens(special_tokens)
        
        # Initialize S2E and E2S models
        self.s2e_model = T5ForConditionalGeneration.from_pretrained(model_name).to(device)
        self.e2s_model = T5ForConditionalGeneration.from_pretrained(model_name).to(device)
        
        # Resize embeddings for new tokens
        self.s2e_model.resize_token_embeddings(len(self.tokenizer))
        self.e2s_model.resize_token_embeddings(len(self.tokenizer))
        
        # Optimizers
        self.s2e_optimizer = optim.Adam(self.s2e_model.parameters(), lr=5e-5)
        self.e2s_optimizer = optim.Adam(self.e2s_model.parameters(), lr=5e-5)
        
        # Training state
        self.current_epoch = 0
        self.best_val_loss = float('inf')
        self.training_history = []
        
    def encode_batch(self, texts: List[str], max_length: int = 512):
        """Encode batch of texts"""
        encoded = self.tokenizer(
            texts,
            truncation=True,
            padding=True,
            max_length=max_length,
            return_tensors="pt"
        )
        return {k: v.to(self.device) for k, v in encoded.items()}
    
    def decode_batch(self, token_ids: torch.Tensor) -> List[str]:
        """Decode batch of token IDs"""
        return self.tokenizer.batch_decode(token_ids, skip_special_tokens=True)
    
    def s2e_forward(self, sentences: List[str], batch_size: int = 8) -> List[str]:
        """Sentence-to-Entity forward pass with batching"""
        if not sentences:
            return []
            
        all_predictions = []
        
        # Process in batches to avoid OOM
        for i in range(0, len(sentences), batch_size):
            batch_sentences = sentences[i:i+batch_size]
            
            # Add task prefix for T5
            prefixed_sentences = [f"extract entities: {sent}" for sent in batch_sentences]
            
            inputs = self.encode_batch(prefixed_sentences)
            
            with torch.no_grad():
                outputs = self.s2e_model.generate(
                    **inputs,
                    max_length=256,
                    num_beams=2,
                    temperature=1.0,
                    do_sample=False
                )
            
            batch_predictions = self.decode_batch(outputs)
            all_predictions.extend(batch_predictions)
            
            # Clear GPU cache after each batch
            torch.cuda.empty_cache()
        
        return all_predictions
    
    def e2s_forward(self, entity_sequences: List[str], batch_size: int = 8) -> List[str]:
        """Entity-to-Sentence forward pass with batching"""
        if not entity_sequences:
            return []
            
        all_predictions = []
        
        # Process in batches to avoid OOM
        for i in range(0, len(entity_sequences), batch_size):
            batch_sequences = entity_sequences[i:i+batch_size]
            
            # Add task prefix for T5
            prefixed_sequences = [f"generate sentence: {seq}" for seq in batch_sequences]
            
            inputs = self.encode_batch(prefixed_sequences)
            
            with torch.no_grad():
                outputs = self.e2s_model.generate(
                    **inputs,
                    max_length=512,
                    num_beams=2,
                    temperature=1.0,
                    do_sample=False
                )
            
            batch_predictions = self.decode_batch(outputs)
            all_predictions.extend(batch_predictions)
            
            # Clear GPU cache after each batch
            torch.cuda.empty_cache()
        
        return all_predictions
    
    def train_s2e(self, sentences: List[str], target_sequences: List[str]):
        """Train S2E model"""
        self.s2e_model.train()
        
        prefixed_sentences = [f"extract entities: {sent}" for sent in sentences]
        inputs = self.encode_batch(prefixed_sentences)
        targets = self.encode_batch(target_sequences)
        
        outputs = self.s2e_model(
            input_ids=inputs['input_ids'],
            attention_mask=inputs['attention_mask'],
            labels=targets['input_ids']
        )
        
        loss = outputs.loss
        loss.backward()
        self.s2e_optimizer.step()
        self.s2e_optimizer.zero_grad()
        
        return loss.item()
    
    def train_e2s(self, entity_sequences: List[str], target_sentences: List[str]):
        """Train E2S model"""
        self.e2s_model.train()
        
        prefixed_sequences = [f"generate sentence: {seq}" for seq in entity_sequences]
        inputs = self.encode_batch(prefixed_sequences)
        targets = self.encode_batch(target_sentences)
        
        outputs = self.e2s_model(
            input_ids=inputs['input_ids'],
            attention_mask=inputs['attention_mask'],
            labels=targets['input_ids']
        )
        
        loss = outputs.loss
        loss.backward()
        self.e2s_optimizer.step()
        self.e2s_optimizer.zero_grad()
        
        return loss.item()
    
    def cycle_training_step(self, sentences: List[str], entity_sequences: List[str]):
        """Perform one cycle training step"""
        
        # Use smaller inference batch size for memory efficiency
        inference_batch_size = 4
        
        # S-cycle: S -> S2E -> E2S -> S'
        synthetic_entity_seqs = self.s2e_forward(sentences, batch_size=inference_batch_size)  # S2E(S) -> Q'
        s_cycle_loss = self.train_e2s(synthetic_entity_seqs, sentences)  # Train E2S with (Q', S)
        
        # E-cycle: Q -> E2S -> S2E -> Q'
        synthetic_sentences = self.e2s_forward(entity_sequences, batch_size=inference_batch_size)  # E2S(Q) -> S'
        e_cycle_loss = self.train_s2e(synthetic_sentences, entity_sequences)  # Train S2E with (S', Q)
        
        return s_cycle_loss, e_cycle_loss
    
    def evaluate_ner(self, test_sentences: List[str], true_entity_sequences: List[str], eval_batch_size: int = 16) -> Dict:
        """Evaluate NER performance with batching to avoid OOM"""
        self.s2e_model.eval()
        
        predicted_sequences = []
        
        print(f"Evaluating on {len(test_sentences)} samples in batches of {eval_batch_size}...")
        
        # Process in smaller batches to avoid OOM
        for i in tqdm(range(0, len(test_sentences), eval_batch_size), desc="Validation"):
            batch_sentences = test_sentences[i:i+eval_batch_size]
            
            # Clear cache before each batch
            torch.cuda.empty_cache()
            
            batch_predictions = self.s2e_forward(batch_sentences)
            predicted_sequences.extend(batch_predictions)
        
        # Simple evaluation - you might want to implement more sophisticated metrics
        exact_matches = sum(1 for pred, true in zip(predicted_sequences, true_entity_sequences) 
                           if pred.strip() == true.strip())
        
        accuracy = exact_matches / len(test_sentences) if test_sentences else 0.0
        
        return {
            'accuracy': accuracy,
            'exact_matches': exact_matches,
            'total_samples': len(test_sentences)
        }
    
    def save_checkpoint(self, checkpoint_path: str, epoch: int):
        """Save complete checkpoint including model states, optimizer states, and training info"""
        os.makedirs(checkpoint_path, exist_ok=True)
        
        checkpoint = {
            'epoch': epoch,
            'current_epoch': self.current_epoch,
            'best_val_loss': self.best_val_loss,
            'training_history': self.training_history,
            's2e_model_state': self.s2e_model.state_dict(),
            'e2s_model_state': self.e2s_model.state_dict(),
            's2e_optimizer_state': self.s2e_optimizer.state_dict(),
            'e2s_optimizer_state': self.e2s_optimizer.state_dict(),
            'tokenizer_vocab_size': len(self.tokenizer)
        }
        
        # Save checkpoint
        torch.save(checkpoint, os.path.join(checkpoint_path, 'checkpoint.pt'))
        
        # Save tokenizer separately (for easy loading)
        self.tokenizer.save_pretrained(os.path.join(checkpoint_path, "tokenizer"))
        
        print(f"Checkpoint saved to {checkpoint_path} at epoch {epoch}")
    
    def load_checkpoint(self, checkpoint_path: str, model_name: str = "t5-small"):
        """Load checkpoint and resume training"""
        checkpoint_file = os.path.join(checkpoint_path, 'checkpoint.pt')
        tokenizer_path = os.path.join(checkpoint_path, "tokenizer")
        
        if not os.path.exists(checkpoint_file):
            raise FileNotFoundError(f"No checkpoint found at {checkpoint_file}")
        
        print(f"Loading checkpoint from {checkpoint_path}")
        
        # Load tokenizer
        if os.path.exists(tokenizer_path):
            self.tokenizer = T5Tokenizer.from_pretrained(tokenizer_path)
        else:
            print("Warning: Tokenizer not found in checkpoint, using default")
            self.tokenizer = T5Tokenizer.from_pretrained(model_name)
            special_tokens = {"additional_special_tokens": ["<sep>"]}
            self.tokenizer.add_special_tokens(special_tokens)
        
        # Load checkpoint
        checkpoint = torch.load(checkpoint_file, map_location=self.device)
        
        # Restore training state
        self.current_epoch = checkpoint.get('current_epoch', 0)
        self.best_val_loss = checkpoint.get('best_val_loss', float('inf'))
        self.training_history = checkpoint.get('training_history', [])
        
        # Initialize models with correct vocab size
        self.s2e_model = T5ForConditionalGeneration.from_pretrained(model_name).to(self.device)
        self.e2s_model = T5ForConditionalGeneration.from_pretrained(model_name).to(self.device)
        self.s2e_model.resize_token_embeddings(len(self.tokenizer))
        self.e2s_model.resize_token_embeddings(len(self.tokenizer))
        
        # Load model states
        self.s2e_model.load_state_dict(checkpoint['s2e_model_state'])
        self.e2s_model.load_state_dict(checkpoint['e2s_model_state'])
        
        # Initialize optimizers
        self.s2e_optimizer = optim.Adam(self.s2e_model.parameters(), lr=5e-5)
        self.e2s_optimizer = optim.Adam(self.e2s_model.parameters(), lr=5e-5)
        
        # Load optimizer states
        self.s2e_optimizer.load_state_dict(checkpoint['s2e_optimizer_state'])
        self.e2s_optimizer.load_state_dict(checkpoint['e2s_optimizer_state'])
        
        start_epoch = checkpoint.get('epoch', 0) + 1
        print(f"Checkpoint loaded. Resuming from epoch {start_epoch}")
        return start_epoch
    
    def train(self, train_sentences: List[str], train_entity_sequences: List[str],
              val_sentences: List[str] = None, val_entity_sequences: List[str] = None,
              epochs: int = 10, batch_size: int = 8, checkpoint_path: str = None, 
              save_every: int = 5, resume_from_checkpoint: str = None):
        """Train CycleNER model with checkpoint support"""
        
        start_epoch = 0
        
        # Resume from checkpoint if specified
        if resume_from_checkpoint:
            try:
                start_epoch = self.load_checkpoint(resume_from_checkpoint)
                print(f"Resumed training from epoch {start_epoch}")
            except Exception as e:
                print(f"Failed to load checkpoint: {e}")
                print("Starting fresh training...")
                start_epoch = 0
        
        # Create checkpoint directory if specified
        if checkpoint_path:
            os.makedirs(checkpoint_path, exist_ok=True)
        
        for epoch in range(start_epoch, epochs):
            epoch_s_losses = []
            epoch_e_losses = []
            
            # Shuffle data
            combined = list(zip(train_sentences, train_entity_sequences))
            random.shuffle(combined)
            train_sentences_shuffled, train_entity_sequences_shuffled = zip(*combined)
            
            # Training batches
            num_batches = (len(train_sentences_shuffled) + batch_size - 1) // batch_size
            
            progress_bar = tqdm(range(num_batches), desc=f"Epoch {epoch+1}/{epochs}")
            
            for i in progress_bar:
                start_idx = i * batch_size
                end_idx = min((i + 1) * batch_size, len(train_sentences_shuffled))
                
                batch_sentences = list(train_sentences_shuffled[start_idx:end_idx])
                batch_entity_seqs = list(train_entity_sequences_shuffled[start_idx:end_idx])
                
                s_loss, e_loss = self.cycle_training_step(batch_sentences, batch_entity_seqs)
                
                epoch_s_losses.append(s_loss)
                epoch_e_losses.append(e_loss)
                
                progress_bar.set_postfix({
                    'S-Loss': f'{s_loss:.4f}',
                    'E-Loss': f'{e_loss:.4f}'
                })
            
            avg_s_loss = np.mean(epoch_s_losses)
            avg_e_loss = np.mean(epoch_e_losses)
            
            # Update training state
            self.current_epoch = epoch
            
            # Validation
            val_metrics = {}
            if val_sentences and val_entity_sequences:
                val_metrics = self.evaluate_ner(val_sentences, val_entity_sequences)
                
                # Use E-cycle loss as stopping criterion (as per paper)
                if avg_e_loss < self.best_val_loss:
                    self.best_val_loss = avg_e_loss
                    if checkpoint_path:
                        self.save_models(os.path.join(checkpoint_path, f"best_model_epoch_{epoch}"))
            
            # Save training history
            epoch_info = {
                'epoch': epoch + 1,
                'avg_s_loss': avg_s_loss,
                'avg_e_loss': avg_e_loss,
                **val_metrics
            }
            self.training_history.append(epoch_info)
            
            print(f"Epoch {epoch+1}: S-Loss={avg_s_loss:.4f}, E-Loss={avg_e_loss:.4f}")
            if val_metrics:
                print(f"Validation Accuracy: {val_metrics.get('accuracy', 0):.4f}")
            
            # Save checkpoint periodically
            if checkpoint_path and (epoch + 1) % save_every == 0:
                self.save_checkpoint(
                    os.path.join(checkpoint_path, f"checkpoint_epoch_{epoch+1}"), 
                    epoch
                )
        
        # Save final checkpoint
        if checkpoint_path:
            self.save_checkpoint(os.path.join(checkpoint_path, "final_checkpoint"), epochs - 1)
            
        return self.training_history
    
    def save_models(self, save_path: str):
        """Save both S2E and E2S models"""
        os.makedirs(save_path, exist_ok=True)
        
        self.s2e_model.save_pretrained(os.path.join(save_path, "s2e_model"))
        self.e2s_model.save_pretrained(os.path.join(save_path, "e2s_model"))
        self.tokenizer.save_pretrained(os.path.join(save_path, "tokenizer"))
        
        print(f"Models saved to {save_path}")
    
    def load_models(self, load_path: str):
        """Load both S2E and E2S models"""
        self.s2e_model = T5ForConditionalGeneration.from_pretrained(
            os.path.join(load_path, "s2e_model")
        ).to(self.device)
        
        self.e2s_model = T5ForConditionalGeneration.from_pretrained(
            os.path.join(load_path, "e2s_model")
        ).to(self.device)
        
        self.tokenizer = T5Tokenizer.from_pretrained(os.path.join(load_path, "tokenizer"))
        
        print(f"Models loaded from {load_path}")

def main():
    parser = argparse.ArgumentParser(description='Train CycleNER on Materials Science Data')
    parser.add_argument('--data_path', type=str, default="solution-synthesis_dataset_2021-8-5.json", help='Path to JSON data file')
    parser.add_argument('--epochs', type=int, default=10, help='Number of training epochs')
    parser.add_argument('--batch_size', type=int, default=8, help='Batch size')
    parser.add_argument('--model_name', type=str, default='t5-small', help='T5 model variant')
    parser.add_argument('--save_path', type=str, default='./cyclener_models', help='Model save path')
    parser.add_argument('--use_synthetic', action='store_true', help='Use synthetic entity sequences')
    parser.add_argument('--synthetic_count', type=int, default=1000, help='Number of synthetic sequences')
    
    # Checkpoint arguments
    parser.add_argument('--checkpoint_path', type=str, default='./checkpoints', help='Checkpoint save path')
    parser.add_argument('--resume_from_checkpoint', type=str, default=None, help='Path to checkpoint to resume from')
    parser.add_argument('--save_every', type=int, default=5, help='Save checkpoint every N epochs')
    
    args = parser.parse_args()
    
    # Load JSON data
    print(f"Loading data from {args.data_path}")
    with open(args.data_path, 'r') as f:
        json_data = json.load(f)
    
    # Process data
    processor = MaterialsDataProcessor()
    sentences, entity_sequences = processor.process_json_data(json_data)
    
    print(f"Processed {len(sentences)} sentences and {len(entity_sequences)} entity sequences")
    
    # Create synthetic sequences if requested
    if args.use_synthetic:
        print("Creating synthetic entity sequences...")
        all_entities = []
        for record in json_data:
            _, entities = processor.extract_entities_from_json(record)
            if entities:
                all_entities.append(entities)
        
        synthetic_sequences = processor.create_synthetic_entity_sequences(
            all_entities, args.synthetic_count
        )
        entity_sequences.extend(synthetic_sequences)
        print(f"Added {len(synthetic_sequences)} synthetic sequences")
    
    # Split data (80% train, 20% validation)
    split_idx = int(0.8 * len(sentences))
    train_sentences = sentences[:split_idx]
    train_entity_sequences = entity_sequences[:split_idx]
    val_sentences = sentences[split_idx:]
    val_entity_sequences = entity_sequences[split_idx:]
    
    print(f"Training data: {len(train_sentences)} sentences, {len(train_entity_sequences)} entity sequences")
    print(f"Validation data: {len(val_sentences)} sentences, {len(val_entity_sequences)} entity sequences")
    
    # Initialize model
    print("Initializing CycleNER...")
    cyclener = CycleNER(model_name=args.model_name)
    
    print("Starting training...")
    history = cyclener.train(
        train_sentences=train_sentences,
        train_entity_sequences=train_entity_sequences,
        val_sentences=val_sentences,
        val_entity_sequences=val_entity_sequences,
        epochs=args.epochs,
        batch_size=args.batch_size,
        checkpoint_path=args.checkpoint_path,
        save_every=args.save_every,
        resume_from_checkpoint=args.resume_from_checkpoint
    )
    
    # Save final models
    cyclener.save_models(args.save_path)
    
    # Save training history
    with open(os.path.join(args.save_path, 'training_history.json'), 'w') as f:
        json.dump(history, f, indent=2)
    
    print("Training completed!")
    
    # Test on a few examples
    print("\nTesting on sample sentences...")
    test_samples = val_sentences[:5]
    predicted_entities = cyclener.s2e_forward(test_samples)
    
    for i, (sent, pred) in enumerate(zip(test_samples, predicted_entities)):
        print(f"\nExample {i+1}:")
        print(f"Sentence: {sent[:100]}...")
        print(f"Predicted Entities: {pred}")

if __name__ == "__main__":
    main()<|MERGE_RESOLUTION|>--- conflicted
+++ resolved
@@ -12,12 +12,9 @@
 import os
 from tqdm import tqdm
 import argparse
-<<<<<<< HEAD
+import pickle
+
 #old code
-=======
-import pickle
->>>>>>> c1b15f3d
-
 class CycleNERDataset(Dataset):
     def __init__(self, sentences: List[str], entity_sequences: List[str], tokenizer, max_length=512):
         self.sentences = sentences
